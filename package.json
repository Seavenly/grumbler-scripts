{
  "name": "grumbler-scripts",
  "version": "3.0.76",
  "description": "Javascript module template.",
  "main": "index.js",
  "scripts": {
    "setup": "npm install && npm run flow-typed",
    "lint": "eslint --ext js,jsx config/ test/ *.js",
    "flow-typed": "flow-typed install",
    "flow": "flow",
    "flow:build": "flow gen-flow-files ./src/index.js --out-dir ./dist/module",
    "karma": "cross-env NODE_ENV=test babel-node --plugins=transform-es2015-modules-commonjs ./node_modules/.bin/karma start",
    "babel": "babel ./config --ignore=node_modules --out-dir ./config",
    "webpack": "babel-node --plugins=transform-es2015-modules-commonjs ./node_modules/.bin/webpack --progress",
    "test": "npm run lint && npm run flow && npm run test-babel && npm run test-webpack && npm run find-eslint-rules",
    "build": "npm run test && npm run babel && npm run webpack && npm run flow:build",
    "release": "./publish.sh",
    "release:patch": "./publish.sh patch",
    "release:minor": "./publish.sh minor",
    "release:major": "./publish.sh major",
    "clean": "rimraf dist coverage",
    "reinstall": "rimraf flow-typed && rimraf node_modules && npm install && flow-typed install",
    "debug": "cross-env NODE_ENV=debug",
    "prepublish": "in-publish && npm run babel || not-in-publish",
    "postpublish": "git checkout config",
    "find-eslint-rules": "eslint-find-rules --unused ./config/.eslintrc.js",
    "test-babel": "babel --config-file ./config/.babelrc-node test/* > /dev/null && babel --config-file ./config/.babelrc-browser test/* > /dev/null",
    "test-webpack": "babel-node --plugins=transform-es2015-modules-commonjs ./node_modules/.bin/webpack --progress",
    "check-updates": "npm-check-updates"
  },
  "browserslist": [
    "IE >= 9",
    "chrome >= 27",
    "firefox >= 30",
    "safari >= 5",
    "opera >= 23"
  ],
  "files": [
    "config",
    "declarations.js"
  ],
  "repository": {
    "type": "git",
    "url": "git://github.com/krakenjs/grumbler.git"
  },
  "keywords": [
    "template"
  ],
  "licenses": [
    {
      "type": "Apache 2.0",
      "url": "http://www.apache.org/licenses/LICENSE-2.0.html"
    }
  ],
  "readmeFilename": "README.md",
  "dependencies": {
    "@babel/cli": "^7",
    "@babel/core": "^7",
    "@babel/node": "^7.0.0",
    "@babel/plugin-proposal-class-properties": "^7.10.4",
    "@babel/plugin-proposal-decorators": "^7.10.5",
    "@babel/plugin-syntax-dynamic-import": "^7",
    "@babel/plugin-syntax-object-rest-spread": "^7",
    "@babel/plugin-transform-react-jsx": "^7",
    "@babel/plugin-transform-runtime": "^7.11.0",
    "@babel/polyfill": "^7",
    "@babel/preset-env": "^7",
    "@babel/preset-flow": "^7.10.4",
    "@babel/preset-react": "^7",
    "@babel/register": "^7.10.5",
    "@babel/runtime": "^7.11.0",
    "babel-eslint": "10.1.0",
    "babel-jest": "^24.9.0",
    "babel-loader": "^8.1.0",
    "babel-plugin-add-module-exports": "^1.0.0",
    "babel-plugin-flow-runtime": "^0.19.0",
    "babel-plugin-istanbul": "^6.0.0",
    "babel-plugin-react-scoped-css": "^1.0.0",
    "babel-plugin-syntax-async-functions": "^6.13.0",
    "babel-plugin-transform-class-properties": "^6.24.1",
    "babel-plugin-transform-es2015-for-of": "^6.23.0",
    "babel-plugin-transform-es2015-modules-commonjs": "^6.26.2",
    "babel-plugin-transform-es3-member-expression-literals": "^6.22.0",
    "babel-plugin-transform-es3-property-literals": "^6.22.0",
    "babel-plugin-transform-flow-strip-types": "^6.22.0",
    "cache-loader": "^4.1.0",
    "circular-dependency-plugin": "^5.0.2",
    "cross-env": "^6.0.3",
    "css-loader": "^3.4.2",
    "eslint": "^6",
    "eslint-find-rules": "^3.3.1",
    "eslint-friendly-formatter": "^4.0.1",
    "eslint-plugin-compat": "^3.1.1",
    "eslint-plugin-const-immutable": "^2.0.0",
    "eslint-plugin-eslint-comments": "^3.0.1",
    "eslint-plugin-flowtype": "^4.6.0",
    "eslint-plugin-import": "~2.20.0",
<<<<<<< HEAD
    "eslint-plugin-promise": "^4.2.1",
    "eslint-plugin-react": "^7.20.5",
=======
    "eslint-plugin-promise": "^4.0.1",
    "eslint-plugin-react": "7.20.3",
>>>>>>> 25f3161b
    "eslint-plugin-security": "^1.4.0",
    "eslint-plugin-unicorn": "^15.0.1",
    "flow-bin": "^0.130.0",
    "flow-runtime": "^0.17.0",
<<<<<<< HEAD
    "flow-typed": "^3.2.1",
=======
    "flow-typed": "^2.2.0",
    "fs-extra": "^9.0.1",
>>>>>>> 25f3161b
    "hard-source-webpack-plugin": "^0.13.1",
    "imports": "^1.0.0",
    "in-publish": "^2.0.0",
    "isomorphic-style-loader": "^5.1.0",
    "istanbul-instrumenter-loader": "^3.0.0",
    "jest": "^24.9.0",
    "karma": "^4.4.1",
    "karma-chrome-launcher": "^3.1.0",
    "karma-commonjs": "^1.0.0",
    "karma-coverage": "^2.0.1",
    "karma-firefox-launcher": "^1.0.0",
    "karma-ie-launcher": "^1.0.0",
    "karma-mocha": "^1.0.1",
    "karma-safari-launcher": "^1.0.0",
    "karma-sinon-chai": "^2.0.2",
    "karma-sourcemap-loader": "^0.3.7",
    "karma-spec-reporter": "0.0.32",
    "karma-webpack": "4.0.0-rc.3",
    "mocha": "^7",
    "node-cleanup": "^2.1.2",
    "node-sass": "^4.13.1",
    "npm-check-updates": "^4.0.1",
    "npx": "^10.2.1",
    "process-exists": "^4.0.0",
    "querystring": "^0.2.0",
    "raw-loader": "^4.0.0",
<<<<<<< HEAD
    "rimraf": "^3.0.2",
=======
    "rimraf": "^3.0.0",
    "rmfr": "^2.0.0",
>>>>>>> 25f3161b
    "sass-loader": "^8.0.2",
    "scoped-css-loader": "^1.0.0",
    "semver": "^7.1.1",
    "terser-webpack-plugin": "^2.3.2",
    "text-loader": "0.0.1",
    "webpack": "^4.44.1",
    "webpack-bundle-analyzer": "^3.8.0",
    "webpack-cli": "^3.3.12",
    "webpack-dev-server": "^3.1.14",
    "yargs": "^15.1.0"
  }
}<|MERGE_RESOLUTION|>--- conflicted
+++ resolved
@@ -95,23 +95,14 @@
     "eslint-plugin-eslint-comments": "^3.0.1",
     "eslint-plugin-flowtype": "^4.6.0",
     "eslint-plugin-import": "~2.20.0",
-<<<<<<< HEAD
     "eslint-plugin-promise": "^4.2.1",
     "eslint-plugin-react": "^7.20.5",
-=======
-    "eslint-plugin-promise": "^4.0.1",
-    "eslint-plugin-react": "7.20.3",
->>>>>>> 25f3161b
     "eslint-plugin-security": "^1.4.0",
     "eslint-plugin-unicorn": "^15.0.1",
     "flow-bin": "^0.130.0",
     "flow-runtime": "^0.17.0",
-<<<<<<< HEAD
     "flow-typed": "^3.2.1",
-=======
-    "flow-typed": "^2.2.0",
     "fs-extra": "^9.0.1",
->>>>>>> 25f3161b
     "hard-source-webpack-plugin": "^0.13.1",
     "imports": "^1.0.0",
     "in-publish": "^2.0.0",
@@ -138,12 +129,8 @@
     "process-exists": "^4.0.0",
     "querystring": "^0.2.0",
     "raw-loader": "^4.0.0",
-<<<<<<< HEAD
     "rimraf": "^3.0.2",
-=======
-    "rimraf": "^3.0.0",
     "rmfr": "^2.0.0",
->>>>>>> 25f3161b
     "sass-loader": "^8.0.2",
     "scoped-css-loader": "^1.0.0",
     "semver": "^7.1.1",
